--- conflicted
+++ resolved
@@ -47,23 +47,6 @@
         fullName: 'Eve'
     });
 
-<<<<<<< HEAD
-=======
-    fix.buyActivity = new Activity({
-        _id: 'a00000000000000000000001',
-        name: 'Buy something vegan for ...',
-        className: 'Shopping',
-        givesVegBytes: false
-    });
-
-    fix.cookActivity = new Activity({
-        _id: 'a00000000000000000000002',
-        name: 'Cook something vegan for ...',
-        className: 'Cooking',
-        givesVegBytes: true
-    });
-
->>>>>>> 138399db
 
     fix.aliceBuysSomethingForBob = new ActivityLink({
         activity: fix.buyActivity.id,
